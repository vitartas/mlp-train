--- conflicted
+++ resolved
@@ -199,14 +199,11 @@
 
         mlp.train()
 
-<<<<<<< HEAD
-    # XXX
-    # if inherit_metad_bias:
-    #     _remove_last_inherited_metad_bias_file(max_active_iters, bias)
-
-=======
+        # TODO:
+        if iteration % 10 == 0:
+            mlp._save_training_data_as_npz_and_xyz(iteration=iteration)
+
     logger.info(f'Final dataset size f = {mlp.n_train} Active learning = DONE')
->>>>>>> df2f7a88
     return None
 
 
@@ -805,16 +802,10 @@
 
         os.remove(fname)
 
-<<<<<<< HEAD
-    # XXX
-    shutil.copyfile(src=f'HILLS_{iteration}.dat',
-                    dst=f'HILLS_{iteration}_copy.dat')
-=======
     os.makedirs('accumulated_bias', exist_ok=True)
     shutil.copyfile(src=f'HILLS_{iteration}.dat',
                     dst=f'accumulated_bias/bias_after_iter_{iteration}.dat')
 
->>>>>>> df2f7a88
     return None
 
 
