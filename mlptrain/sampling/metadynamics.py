--- conflicted
+++ resolved
@@ -798,17 +798,10 @@
                        interval:       Optional[int] = None,
                        ) -> None:
         """
-<<<<<<< HEAD
         Performs block averaging analysis on the sliced trajectory of the most
         recent metadynamics run. Plots the block analysis and saves mean FES
         grids with a range of block sizes, which, if the block analysis
         converged, can be used for plotting the FES using plot_fes() method.
-=======
-        Performs block averaging analysis on the most recent metadynamics run.
-        Plots the block analysis and saves mean FES grids with a range of block
-        sizes which, if the block analysis converged, can be used for plotting
-        the FES using plot_fes() method.
->>>>>>> acb209b8
 
         -----------------------------------------------------------------------
         Arguments:
