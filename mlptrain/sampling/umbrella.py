--- conflicted
+++ resolved
@@ -25,11 +25,7 @@
                       dt=dt,
                       interval=interval,
                       bias=bias,
-<<<<<<< HEAD
-                      type='umbrella',
-=======
                       method='umbrella',
->>>>>>> bc345848
                       **kwargs)
 
     return traj
@@ -356,15 +352,9 @@
 
                 logger.info(f'Running US window {idx} with ζ_ref={ref:.2f} Å '
                             f'and κ = {self.kappa:.3f} eV / Å^2')
-<<<<<<< HEAD
 
                 bias = Bias(self.zeta_func, kappa=self.kappa, reference=ref)
 
-=======
-
-                bias = Bias(self.zeta_func, kappa=self.kappa, reference=ref)
-
->>>>>>> bc345848
                 if self._no_ok_frame_in(traj, ref):
                     # Takes the trajectory of the previous window, .get() blocks
                     # the main process until the previous window finishes
