import os
import re
import time
<<<<<<< HEAD
import warnings
=======
import glob
>>>>>>> 702b2894
import numpy as np
import matplotlib.pyplot as plt
from scipy.optimize import curve_fit
from scipy.integrate import simpson
from scipy.stats import norm
from typing import Optional, Callable, List, Sequence, Tuple
from multiprocessing import Pool
from copy import deepcopy
from ase.io.trajectory import Trajectory as ASETrajectory
from ase.io import write as ase_write
from mlptrain.sampling.bias import Bias
from mlptrain.sampling.reaction_coord import DummyCoordinate
from mlptrain.configurations import ConfigurationSet
from mlptrain.sampling.md import run_mlp_md
from mlptrain.config import Config
from mlptrain.log import logger
from mlptrain.utils import (
    move_files,
    unique_name,
    convert_ase_energy,
    convert_exponents
)


class _Window:
    """Contains the attributes belonging to an US window used for WHAM or UI"""

    def __init__(self,
                 obs_zetas: np.ndarray,
                 bias: 'mlptrain.Bias'):
        """
        Umbrella Window

        -----------------------------------------------------------------------
        Arguments:

            obs_zetas: Values of the sampled (observed) reaction coordinate
                       ζ_i for this window (i)

            bias: Bias function, containing a reference value of ζ in this
                  window and its associated spring constant
        """
        self._bias = bias
        self._obs_zetas = obs_zetas

        self._gaussian_pdf:     Optional[_FittedGaussian] = None
        self._gaussian_plotted: Optional[_FittedGaussian] = None

        self.bin_edges:     Optional[np.ndarray] = None
        self.bias_energies: Optional[np.ndarray] = None
        self.hist:          Optional[np.ndarray] = None

        # Weight used in umbrella integration
        self.p_ui: Optional[float] = None

        self.free_energy = 0.0

    def bin(self) -> None:
        """Bin the observed reaction coordinates in this window into an a set
        of bins, defined by the array of bin centres"""

        if self.bin_edges is None:
            raise RuntimeError('Cannot bin with undefined bin edges')

        self.hist, _ = np.histogram(self._obs_zetas, bins=self.bin_edges)

        self.bias_energies = ((self._bias.kappa/2)
                              * (self.bin_centres - self._bias.ref)**2)
<<<<<<< HEAD

        return None

    def set_bin_edges(self,
                      outer_zeta_refs: Tuple[float, float],
                      n_bins:          int
                      ) -> None:
        """
        Compute and store an array with zeta values at bin edges

        -----------------------------------------------------------------------
        Arguments:

            outer_zeta_refs: (Tuple) Left-most and right-most reaction
                                     reaction coordinate values

            n_bins: (int) number of bins to use in the histogram
        """

        lmost_edge, rmost_edge = outer_zeta_refs
        _bin_edges = np.linspace(lmost_edge, rmost_edge, num=n_bins+1)

        self.bin_edges = _bin_edges
=======
>>>>>>> 702b2894
        return None

    @property
    def bin_centres(self) -> Optional[np.ndarray]:
        """Array of zeta values at bin centres"""

        if self.bin_edges is None:
            return None

        _edges = self.bin_edges

        return (_edges[1:] + _edges[:-1]) / 2

    @property
    def gaussian_pdf(self) -> '_FittedGaussian':
        """Fitted gaussian as a probability density function"""

        if self._gaussian_pdf is None:
            self._fit_gaussian(normalised=True)

        return self._gaussian_pdf

    @property
    def gaussian_plotted(self) -> '_FittedGaussian':
        """Gaussian which was plotted during umbrella sampling simulation"""

        if self._gaussian_plotted is None:
            raise TypeError('No plotted gaussian is stored in the window, '
                            'make sure to run umbrella sampling first')

        return self._gaussian_plotted

    @property
    def n(self) -> int:
        """Number of samples in this window"""
        if self.hist is None:
            raise ValueError('Cannot determine the number of samples - '
                             'window has not been binned')

        return int(np.sum(self.hist))

    def dA_dq(self,
              zetas: np.ndarray,
              beta:  float
              ) -> np.ndarray:
        """
        PMF from a single window

        -----------------------------------------------------------------------
        Arguments:

            zetas: (np.ndarray) Discretised reaction coordinate

            beta: (float) β = 1 / (k_B T)

        Returns:

            (np.ndarray): PMF from a single window
        """

        if self.gaussian_pdf is None:
            raise TypeError('Cannot estimate PMF if the window does not '
                            'contain a fitted probability density function')

        mean_zeta_b = self.gaussian_pdf.mean
        std_zeta_b = self.gaussian_pdf.std
        kappa = self._bias.kappa
        zeta_ref = self.zeta_ref

        # Equation 8.8.21 from Tuckerman, p. 344
        _dA_dq = ((1.0 / beta) * (zetas - mean_zeta_b) / (std_zeta_b**2)
                  - kappa * (zetas - zeta_ref))

        return _dA_dq

    def var_dA_dq(self,
                  zetas:     np.ndarray,
                  beta:      float,
                  blocksize: int
                  ) -> np.ndarray:
        """
        Variance of PMF from a single window [1]

        [1] Kastner, J., & Thiel, W. (2006). Journal of Chemical Physics,
            124(23), 234106. https://doi.org/10.1063/1.2206775

        -----------------------------------------------------------------------
        Arguments:

            zetas: (np.ndarray) Discretised reaction coordinate

            beta: (float) β = 1 / (k_B T)

            blocksize: (int) Block size used when computing the variance

        Returns:

            (np.ndarray): PMF from a single window
        """

        obs_zetas = self._obs_zetas
        mean_q = self.gaussian_pdf.mean
        std_q = self.gaussian_pdf.std

        n_blocks = len(obs_zetas) // blocksize
        block_means = []

        for block_idx in range(n_blocks):
            start_idx = blocksize * block_idx
            end_idx = start_idx + blocksize

            block_mean = np.mean(obs_zetas[start_idx:end_idx])
            block_means.append(block_mean)

        block_std_q = np.std(block_means, ddof=1)

        var_mean_q = (1 / n_blocks) * block_std_q**2
        var_var_q = (2 / n_blocks) * block_std_q**4

        # [1] Equation 5
        var_dA_dq = ((1 / (beta**2 * std_q**4))
                     * (var_mean_q
                        + ((zetas - mean_q)**2 * var_var_q) / std_q**4))

        return var_dA_dq

    @property
    def zeta_ref(self) -> float:
        """
        ζ_ref for this window

        -----------------------------------------------------------------------
        Returns:
            (float):
        """
        return self._bias.ref

    def block_analysis(self, label: Optional[str] = None) -> None:
        """
        Split the trajectory into blocks and compute the standard error of the
        mean zeta value over the blocks. Repeat for different block sizes and
        plot the results

        -----------------------------------------------------------------------
        Arguments:

            label: (str) String distinguishing a particular window, useful if
                         block analysis is performed to all windows at once
        """

        logger.info('Performing block analysis'
                    f'{f" for window {label}" if label is not None else ""}')

        min_n_blocks = 10
        min_blocksize = 10
        blocksize_interval = 5
        max_blocksize = len(self._obs_zetas) // min_n_blocks

        if max_blocksize < min_blocksize:
            raise ValueError('The simulation is too short to perform '
                             'block analysis')

        blocksizes = list(range(min_blocksize, max_blocksize + 1,
                                blocksize_interval))

        # Insert blocksize of 1
        blocksizes.insert(0, 1)

        std_errs = []
        for blocksize in blocksizes:
            n_blocks = len(self._obs_zetas) // blocksize
            block_means = []

            for block_idx in range(n_blocks):
                start_idx = blocksize * block_idx
                end_idx = blocksize * (block_idx + 1)
                block_mean = np.mean(self._obs_zetas[start_idx:end_idx])
                block_means.append(block_mean)

            std_err = (1 / np.sqrt(n_blocks)) * np.std(block_means, ddof=1)
            std_errs.append(std_err)

        self._plot_block_analysis(blocksizes=blocksizes,
                                  std_errs=std_errs,
                                  label=label)
        return None

    @staticmethod
    def _plot_block_analysis(blocksizes: List,
                             std_errs:   List,
                             label:      Optional[str] = None) -> None:
        """
        Plot block averaging analysis of the window

        -----------------------------------------------------------------------
        Arguments:

            label: (str) String distinguishing a particular window, useful if
                         block analysis is performed to all windows at once
        """

        fig, ax = plt.subplots()
        ax.plot(blocksizes, std_errs, color='k')

        ax.set_xlabel('Block size')
        ax.set_ylabel(r'$\sigma_{\mu_{\zeta}}$ / Å')

        fig.tight_layout()

        if label is None:
            figname = 'block_analysis_window.pdf'

        else:
            figname = f'block_analysis_window_{label}.pdf'

        fig.savefig(figname)
        plt.close(fig)

        return None

    @classmethod
    def from_file(cls, filename: str) -> '_Window':
        """
        Load a window from a saved file

        -----------------------------------------------------------------------
        Arguments:
            filename:

        Returns:
            (mlptrain.sampling.umbrella._Window):
        """
        file_lines = open(filename, 'r', errors='ignore').readlines()
        header_line = file_lines.pop(0)            # Pop the first line

        ref_zeta = float(header_line.split()[0])   # Å
        kappa = float(header_line.split()[1])      # eV / Å^2

        obs_zeta = [float(line.split()[0]) for line in file_lines
                    if len(line.split()) > 0]

        window = cls(obs_zetas=np.array(obs_zeta),
                     bias=Bias(zeta_func=DummyCoordinate(),
                               kappa=kappa,
                               reference=ref_zeta))

        return window

    def save(self, filename: str) -> None:
        """
        Save this window to a file

        -----------------------------------------------------------------------
        Arguments:
            filename:
        """
        with open(filename, 'w') as out_file:
            print(self._bias.ref, self._bias.kappa, file=out_file)

            for zeta in self._obs_zetas:
                print(zeta, file=out_file)

        return None

    def _fit_gaussian(self, normalised) -> None:
        """Fit a gaussian to a histogram of data"""

        gaussian = _FittedGaussian()

        a_0, mu_0, sigma_0 = (np.max(self.hist),
                              np.average(self._obs_zetas),
                              float(np.std(self._obs_zetas)))

        try:
            gaussian.params, _ = curve_fit(gaussian.value,
                                           self.bin_centres,
                                           self.hist,
                                           p0=[1.0, 1.0, 1.0],  # init guess
                                           maxfev=10000)

        except RuntimeError:
            logger.warning('Could not fit gaussian to a histogram, using '
                           'parameters obtained without fitting instead')

            gaussian.params = a_0, mu_0, sigma_0

        if normalised:
            gaussian.params = 1, *gaussian.params[1:]

        self._gaussian_pdf = gaussian
        return None

    def _plot_gaussian(self, hist, bin_centres) -> None:
        """Fit a Gaussian to a histogram of data and plot the result"""

        gaussian = _FittedGaussian()

        try:
            gaussian.params, _ = curve_fit(gaussian.value, bin_centres, hist,
                                           p0=[1.0, 1.0, 1.0],
                                           maxfev=10000)

            if np.min(np.abs(bin_centres - gaussian.mean)) > 1.0:
                raise RuntimeError('Gaussian mean was not within the 1 Å of '
                                   'the ζ range')

        except RuntimeError:
            logger.error('Failed to fit a gaussian to this data')
            return None

        # Plot the fitted line in the same color as the histogram
        color = plt.gca().lines[-1].get_color()
        zetas = np.linspace(min(bin_centres), max(bin_centres), num=500)

        plt.plot(zetas, gaussian(zetas), c=color)

        self._gaussian_plotted = gaussian
        return None

    def plot(self,
             min_zeta:      float,
             max_zeta:      float,
             plot_gaussian: bool = True) -> None:
        """
        Plot this window along with a fitted Gaussian function if possible

        -----------------------------------------------------------------------
        Arguments:
            min_zeta:

            max_zeta:

            plot_gaussian:
        """
        hist, bin_edges = np.histogram(self._obs_zetas,
                                       density=False,
                                       bins=np.linspace(min_zeta - 0.1*abs(min_zeta),
                                                        max_zeta + 0.1*abs(max_zeta),
                                                        num=400))

        bin_centres = (bin_edges[1:] + bin_edges[:-1]) / 2
        plt.plot(bin_centres, hist, alpha=0.1)

        if plot_gaussian:
            self._plot_gaussian(hist, bin_centres)

        plt.xlabel('Reaction coordinate / Å')
        plt.ylabel('Frequency')
        plt.tight_layout()
        plt.savefig('fitted_data.pdf')

        return None


class UmbrellaSampling:
    """
    Umbrella sampling class for generating pulling simulation, running
    umbrella sampling windows and running WHAM or umbrella integration.
    """

    def __init__(self,
                 zeta_func: 'mlptrain.sampling.reaction_coord.ReactionCoordinate',
                 kappa:      float,
                 temp:       Optional[float] = None):
        """
        Umbrella sampling to predict free energy using an mlp under a harmonic
        bias:

            ω = κ/2 (ζ(r) - ζ_ref)^2

        where ω is the bias in a particular window, ζ a function that takes in
        nuclear positions (r) and returns a scalar and ζ_ref the reference
        value of the reaction coordinate in that particular window.

        -----------------------------------------------------------------------
        Arguments:

            zeta_func: Reaction coordinate, as the function of atomic positions

            kappa: Value of the spring constant, κ, used in umbrella sampling
        """

        self.kappa:             float = kappa                        # eV Å^-2
        self.zeta_func:         Callable = zeta_func                 # ζ(r)
        self.temp:              Optional[float] = temp               # K

        self.windows:           List[_Window] = []

    @staticmethod
    def _best_init_frame(bias, traj):
        """Find the frames whose bias value is the lowest, i.e. has the
        closest reaction coordinate to the desired"""
        if len(traj) == 0:
            raise RuntimeError('Cannot determine the best frame from a '
                               'trajectory with length zero')

        min_e_idx = np.argmin([bias(frame.ase_atoms) for frame in traj])

        return traj[min_e_idx]

    def _reference_values(self, traj, num, init_ref, final_ref) -> np.ndarray:
        """Set the values of the reference for each window, if the
        initial and final reference values of the reaction coordinate are None
        then use the values in the start or end of the trajectory"""

        if init_ref is None:
            init_ref = self.zeta_func(traj[0])

        if final_ref is None:
            final_ref = self.zeta_func(traj[-1])

        return np.linspace(init_ref, final_ref, num)

    def _no_ok_frame_in(self, traj, ref) -> bool:
        """
        Does there exist a good reference structure in a trajectory?
        defined by the minimum absolute difference in the reaction coordinate
        (ζ) observed in the trajectory and the target value

        -----------------------------------------------------------------------
        Arguments:
            traj: A trajectory containing structures
            ref: ζ_ref

        Returns:
            (bool):
        """
        return np.min(np.abs(self.zeta_func(traj) - ref)) > 0.5

    def run_umbrella_sampling(self,
                              traj:    'mlptrain.ConfigurationSet',
                              mlp:     'mlptrain.potentials._base.MLPotential',
                              temp:        float,
                              interval:    int,
                              dt:          float,
                              init_ref:    Optional[float] = None,
                              final_ref:   Optional[float] = None,
                              n_windows:   int = 10,
                              save_sep:    bool = True,
                              all_to_xyz:  bool = False,
                              **kwargs
                              ) -> None:
        """
        Run umbrella sampling across n_windows, fitting Gaussians to the
        sampled values of the reaction coordinate.

        *NOTE* will leave a dangling plt.figure open

        -----------------------------------------------------------------------
        Arguments:
            traj: Trajectory from which to initialise the umbrella over, e.g.
                  a 'pulling' trajectory that has sufficient sampling of a
                  range f reaction coordinates

            mlp: Machine learnt potential

            temp: Temperature in K to initialise velocities and to run NVT MD.
                  Must be positive
            
            interval: (int) Interval between saving the geometry
            
            dt: (float) Time-step in fs
            
            init_ref: (float | None) Value of reaction coordinate in Å for
                                     first window
            
            final_ref: (float | None) Value of reaction coordinate in Å for
                                      first window
            
            n_windows: (int) Number of windows to run in the umbrella sampling

            save_sep: (bool) If True saves trajectories of each window
                             separately as .xyz files

            all_to_xyz: (bool) If True all .traj trajectory files are saved as
                              .xyz files (when using save_fs, save_ps, save_ns)

        -------------------
        Keyword Arguments:

            {fs, ps, ns}: Simulation time in some units

            {save_fs, save_ps, save_ns}: Trajectory saving interval
                                         in some units

            constraints: (List) List of ASE constraints to use in the dynamics
                                e.g. [ase.constraints.Hookean(a1, a2, k, rt)]
        """

        start_umbrella = time.perf_counter()

        if temp <= 0:
            raise ValueError('Temperature must be positive and non-zero for '
                             'umbrella sampling')

        self.temp = temp
        zeta_refs = self._reference_values(traj, n_windows, init_ref, final_ref)

        # window_process.get() --> window_traj
        window_processes, window_trajs, biases = [], [], []

        n_processes = min(n_windows, Config.n_cores)
        logger.info(f'Running Umbrella Sampling with {n_windows} window(s), '
                    f'{n_processes} window(s) are run in parallel')

        with Pool(processes=n_processes) as pool:

            for idx, ref in enumerate(zeta_refs):

                # Without copy kwargs is overwritten at every iteration
                kwargs_single = deepcopy(kwargs)
                kwargs_single['idx'] = idx + 1
                kwargs_single['ref'] = ref

                bias = Bias(self.zeta_func, kappa=self.kappa, reference=ref)

                if self._no_ok_frame_in(traj, ref):
                    # Takes the trajectory of the previous window, .get() blocks
                    # the main process until the previous window finishes
                    _traj = window_processes[idx-1].get()
                else:
                    _traj = traj

                init_frame = self._best_init_frame(bias, _traj)

                window_process = pool.apply_async(func=self._run_individual_window,
                                                  args=(init_frame,
                                                        mlp,
                                                        temp,
                                                        interval,
                                                        dt,
                                                        bias),
                                                  kwds=kwargs_single)
                window_processes.append(window_process)
                biases.append(bias)

            for window_process, bias in zip(window_processes, biases):

                window_traj = window_process.get()
                window = _Window(obs_zetas=self.zeta_func(window_traj),
                                 bias=bias)
                window.plot(min_zeta=min(zeta_refs),
                            max_zeta=max(zeta_refs),
                            plot_gaussian=True)

                self.windows.append(window)
                window_trajs.append(window_traj)

        # Move .traj files into 'trajectories' folder and compute .xyz files
        self._move_and_save_files(window_trajs, save_sep, all_to_xyz)

        finish_umbrella = time.perf_counter()
        logger.info('Umbrella sampling done in '
                    f'{(finish_umbrella - start_umbrella) / 60:.1f} m')

        return None

    def _run_individual_window(self, frame, mlp, temp, interval, dt, bias,
                               **kwargs):
        """Runs an individual umbrella sampling window"""

        logger.info(f'Running US window {kwargs["idx"]} with '
                    f'ζ_ref={kwargs["ref"]:.2f} Å '
                    f'and κ = {self.kappa:.3f} eV / Å^2')

        kwargs['n_cores'] = 1

        traj = run_mlp_md(configuration=frame,
                          mlp=mlp,
                          temp=temp,
                          dt=dt,
                          interval=interval,
                          bias=bias,
                          kept_substrings=['.traj'],
                          **kwargs)

        return traj

    @staticmethod
    def _move_and_save_files(window_trajs, save_sep, all_to_xyz) -> None:
        """Saves window trajectories, moves them into trajectories folder and
        computes .xyz files"""

        move_files([r'trajectory_\d+\.traj', r'trajectory_\d+_\w+\.traj'],
                   dst_folder='trajectories',
                   regex=True)

        os.chdir('trajectories')

        if save_sep:
            for idx, traj in enumerate(window_trajs, start=1):
                traj.save(filename=f'window_{idx}.xyz')

        else:
            combined_traj = ConfigurationSet(allow_duplicates=True)
            for window_traj in window_trajs:
                combined_traj += window_traj

            combined_traj.save(filename='combined_trajectory.xyz')

        if all_to_xyz:
            pattern = re.compile(r'trajectory_\d+_\w+\.traj')

            for filename in os.listdir():
                if re.search(pattern, filename) is not None:
                    basename = filename[:-5]
                    idx = basename.split('_')[1]
                    sim_time = basename.split('_')[2]

                    ase_traj = ASETrajectory(filename)
                    ase_write(f'window_{idx}_{sim_time}.xyz', ase_traj)

        os.chdir('..')

        return None

    def free_energies(self, prob_dist) -> np.ndarray:
        """
        Free energies at each point along the profile, eqn. 8.6.5 in Tuckerman

        -----------------------------------------------------------------------
        Returns:
            (np.ndarray): A(ζ)
        """
        return - (1.0 / self.beta) * np.log(prob_dist)

    @property
    def zeta_refs(self) -> Optional[np.ndarray]:
        """
        Array of ζ_ref for each window

        -----------------------------------------------------------------------
        Returns:
            (np.ndarray(float) | None):
        """
        if len(self.windows) == 0:
            return None

        return np.array([w_k.zeta_ref for w_k in self.windows])

    @property
    def beta(self) -> float:
        """
        β = 1 / (k_B T)

        -----------------------------------------------------------------------
        Returns:
            (float): β in units of eV^-1
        """
        if self.temp is None:
            raise ValueError('Cannot calculate β without a defined temperature'
                             ' please set .temp')

        k_b = 8.617333262E-5  # Boltzmann constant in eV / K
        return 1.0 / (k_b * self.temp)

    def _bin_windows(self, n_bins: int) -> None:
        """For each window bin the observed zetas into a histogram"""

        bin_centres = np.linspace(self.zeta_refs[0], self.zeta_refs[-1], num=n_bins)
        bin_width = (bin_centres[-1] - bin_centres[0]) / (len(bin_centres) - 1)
        logger.debug(f"Bin width: {bin_width} Å")

        for window in self.windows:
            window.bin_edges = np.linspace(
                start=bin_centres[0] - bin_width / 2,
                stop=bin_centres[-1] + bin_width / 2,
                num=len(bin_centres) + 1
            )
            window.bin()

    def wham(self,
             tol:                 float = 1E-3,
             max_iterations:      int = 100000,
             n_bins:              int = 100,
             units:               str = 'kcal mol-1',
             compute_uncertainty: bool = False,
             **kwargs) -> Tuple[np.ndarray, np.ndarray]:
        """
        Construct an unbiased distribution (on a grid) from a set of windows

        -----------------------------------------------------------------------
        Arguments:

            tol: Tolerance on the convergence

            max_iterations: Maximum number of WHAM iterations to perform

            n_bins: Number of bins to use in the histogram (minus one) and
                    the number of reaction coordinate values plotted and
                    returned

            units: (str) Energy units, available: eV, kcal mol-1, kj mol-1

            compute_uncertainty: (bool) If True compute free energy uncertainty
                                        using umbrella integration error
                                        propagation

        ---------------
        Keyword Arguments:

            blocksize: (int) Block size to use in uncertainty quantification.
                             If not supplied, a value of 1000 is used

        Returns:
            (np.ndarray, np.ndarray): Tuple containing the reaction coordinate
                                      and values of the free energy
        """
        beta = self.beta   # 1 / (k_B T)
        self._bin_windows(n_bins=n_bins)

        # Discretised reaction coordinate
        zetas = np.linspace(self.zeta_refs[0], self.zeta_refs[-1], num=n_bins)

        p = np.ones_like(zetas) / len(zetas)  # P(ζ) uniform distribution
        p_prev = np.inf * np.ones_like(p)     # Start with P(ζ)_(-1) = ∞

        def converged():
            return np.max(np.abs(p_prev - p)) < tol

        for iteration in range(max_iterations):

            # Equation 8.8.18 from Tuckerman, p. 343
            p = (sum(w_k.hist for w_k in self.windows)
                 / sum(w_k.n * np.exp(beta * (w_k.free_energy - w_k.bias_energies))
                       for w_k in self.windows))

            for w_k in self.windows:
                # Equation 8.8.19 from Tuckerman, p. 343
                w_k.free_energy = (-(1.0/beta)
                                   * np.log(np.sum(p * np.exp(-w_k.bias_energies * beta))))

            if converged():
                logger.info(f'WHAM converged in {iteration} iterations')
                break

            p_prev = p

        if compute_uncertainty:
            self._attach_p_ui_values_to_windows(zetas=zetas)
            uncertainties = self._compute_ui_uncertainty(zetas=zetas, **kwargs)

        else:
            uncertainties = None

        self._save_free_energy(free_energies=self.free_energies(p),
                               zetas=zetas,
                               uncertainties=uncertainties,
                               units=units)
        self.plot_free_energy()

        return zetas, self.free_energies(p)

    def umbrella_integration(self,
                             n_bins:              int = 100,
                             units:               str = 'kcal mol-1',
                             compute_uncertainty: bool = False,
                             **kwargs) -> Tuple[np.ndarray, np.ndarray]:
        """
        Perform umbrella integration on the umbrella windows to un-bias the
        probability distribution. Such that the PMF becomes

        .. math::
            dA/dq = Σ_i p_i(q) dA_i/ dq

        where the sum runs over the windows. Also plot and save the resulting
        free energy.

        -----------------------------------------------------------------------
        Arguments:

            n_bins: Number of bins to use in the histogram (minus one) and
                    the number of reaction coordinate values plotted and
                    returned

            units: (str) Energy units, available: eV, kcal mol-1, kj mol-1

            compute_uncertainty: (bool) If True compute free energy uncertainty
                                        using umbrella integration error
                                        propagation

        ---------------
        Keyword Arguments:

            blocksize: (int) Block size to use in uncertainty quantification.
                             If not supplied, a value of 1000 is used

        Returns:

            (np.ndarray, np.ndarray): Tuple containing the reaction coordinate
                                      and values of the free energy
        """
        self._bin_windows(n_bins=n_bins)

        # Discretised reaction coordinate
        zetas = np.linspace(self.zeta_refs[0], self.zeta_refs[-1], num=n_bins)
        zetas_spacing = zetas[1] - zetas[0]

        self._attach_p_ui_values_to_windows(zetas=zetas)

        dA_dq = np.zeros_like(zetas)
        for i, window in enumerate(self.windows):
            dA_dq += window.p_ui * window.dA_dq(zetas, beta=beta)

        free_energies = np.zeros_like(zetas)
        for i, _ in enumerate(zetas):
            if i == 0:
                free_energies[i] = 0.0
                continue

            free_energies[i] = simpson(dA_dq[:i],
                                       zetas[:i],
                                       dx=zetas_spacing)

        if compute_uncertainty:
            uncertainties = self._compute_ui_uncertainty(zetas=zetas, **kwargs)

        else:
            uncertainties = None

        self._save_free_energy(free_energies=free_energies,
                               zetas=zetas,
                               uncertainties=uncertainties,
                               units=units)
        self.plot_free_energy()

        return zetas, free_energies

    def _attach_p_ui_values_to_windows(self, zetas: np.ndarray) -> None:
        """
        Compute p_ui values for every window, (not to be confused with
        p values that appear in WHAM), which are used in umbrella integration
        and uncertainty quantification, and attach those values to the
        corresponding windows

        ----------------------------------------------------------------------
        Arguments:

            zetas: (np.ndarray) Discretised reaction coordinate
        """

        a_list = []
        for i, window in enumerate(self.windows):
            a_i = window.n * window.gaussian_pdf(zetas)
<<<<<<< HEAD
            a_list.append(a_i)
=======
            dA_dq += a_i * window.dAu_dq(zetas, beta=self.beta)
            sum_a += a_i
>>>>>>> 702b2894

        sum_a = sum(a_list)
        p_ui_list = [a_i / sum_a for a_i in a_list]

        for i, (window, p_ui_i) in enumerate(zip(self.windows, p_ui_list)):
            window.p_ui = p_ui_i

        return None

    def _compute_ui_uncertainty(self,
                                zetas: np.ndarray,
                                **kwargs) -> Optional[np.ndarray]:
        """
        Compute free energy standard deviation using umbrella integration
        error propagation. It should mainly be used when windows are combined
        using umbrella integration, but in many cases the UI standard deviation
        is a good estimate for WHAM free energy too (care must be taken as the
        UI standard deviation cannot account for the growth of WHAM free energy
        statistical error when a large number of bins is used)[1]

        [1] Kastner, J., & Thiel, W. (2006). Journal of Chemical Physics,
            124(23), 234106. https://doi.org/10.1063/1.2206775

        -----------------------------------------------------------------------
        Arguments:

            zetas: (np.ndarray) Discretised reaction coordinate

        ---------------
        Keyword Arguments:

            blocksize: (int) Block size to use in uncertainty quantification.
                             If not supplied, a value of 1000 is used

        Returns:

            (np.ndarray): Free energy standard deviation with the same shape
                          as zetas
        """

        blocksize = kwargs.get('blocksize', 1000)
        min_n_blocks = 10
        n_obs_zetas = min(len(window._obs_zetas) for window in self.windows)
        max_blocksize = n_obs_zetas // min_n_blocks
        if blocksize > max_blocksize:
            logger.warning('Simulation is too short to get a good estimate '
                           'of the UI uncertainties. Either run a longer US '
                           'simulation, or change the default block size '
                           '(making sure the blocks are not correlated)')

            return None

        var_dA_dq = 0
        for i, window in enumerate(self.windows):
            var_dAi_dq = window.var_dA_dq(zetas=zetas,
                                          beta=self.beta,
                                          blocksize=blocksize)
            # [1] Equation 9
            var_dA_dq += window.p_ui**2 * var_dAi_dq

        var_A = np.zeros_like(zetas)
        for i, _ in enumerate(zetas):

            if i == 0:
                var_A[i] = 0.0
                continue

            lower_edge = zetas[0]
            upper_edge = zetas[i]
            average_std = self._compute_average_std_in_interval(lower_edge,
                                                                upper_edge)
            # [1] Equation 15
            var_A[i] = (np.mean(var_dA_dq[:i])
                        * (np.sqrt(2 * np.pi) * (upper_edge - lower_edge)
                           * average_std - 2 * average_std**2))

        return np.sqrt(np.abs(var_A))

    def truncate_window_trajectories(self,
                                     removed_fraction: float = 0.20
                                     ) -> None:
        """Remove not less then the fraction of the frames from the start of
        the window trajectories"""

        for window in self.windows:
            obs_zetas = window._obs_zetas
            n_removed = int(-(removed_fraction * len(obs_zetas) // -1))
            window._obs_zetas = obs_zetas[n_removed:]

        return None

    def _compute_average_std_in_interval(self,
                                         lower_edge: float,
                                         upper_edge: float
                                         ) -> float:
        """
        Compute average of standard deviations over the windows contributing
        to the interval, used in [1] Equation 15

        -----------------------------------------------------------------------
        Arguments:

            lower_edge: (float) Lowest value of the reaction coordinate, which
                                is the lower edge of the interval

            upper_edge: (float) Value of the reaction coordinate at which the
                                free energy is calculated, it is the upper edge
                                of the interval
        """

        integrals = np.zeros(len(self.windows))
        for i, window in enumerate(self.windows):
            distr = norm(loc=window.gaussian_pdf.mean,
                         scale=window.gaussian_pdf.std)
            integral = distr.cdf(upper_edge) - distr.cdf(lower_edge)
            integrals[i] = integral

        normalised_integrals = integrals / np.sum(integrals)

        average_std = 0
        for window, integral in zip(self.windows, normalised_integrals):
            average_std += integral * window.gaussian_pdf.std

        return average_std

    def window_block_analysis(self) -> None:
        """
        Perform block averaging analysis on the trajectories of each window and
        plot the results
        """

        with Pool(processes=Config.n_cores) as pool:

            for i, window in enumerate(self.windows, start=1):
                pool.apply_async(func=window.block_analysis, args=(i,))

            pool.close()
            pool.join()

        move_files(moved_substrings=[r'block_analysis_window_\d+\.pdf'],
                   dst_folder='window_block_analysis',
                   regex=True)

        return None

    @staticmethod
    def _save_free_energy(free_energies: np.ndarray,
                          zetas:         np.ndarray,
                          uncertainties: Optional[np.ndarray] = None,
                          units:         str = 'kcal mol-1'
                          ) -> None:
        """
        Save the free energy (and uncertainty) as a .txt file

        -----------------------------------------------------------------------
        Arguments:

            free_energies: (np.ndarray) Free energy values at every value of
                                        the reaction coordinate

            zetas: (np.ndarray) Values of the reaction coordinate

            uncertainties: (np.ndarray) Standard deviation of the free energy
                                    at every value of the reaction coordinate

            units: (str) Energy units, available: eV, kcal mol-1, kj mol-1
        """

        free_energies = convert_ase_energy(free_energies, units)
        rel_free_energies = free_energies - min(free_energies)

        filename = 'umbrella_free_energy.txt'
        if os.path.exists(filename):
            os.rename(filename, unique_name(filename))

        with open(filename, 'w') as outfile:
            print(f'# Units: {units.lower()}', file=outfile)

            if uncertainties is None:
                print('# Reaction_coordinate Free_energy',
                      file=outfile)

                data = zip(zetas, rel_free_energies)
                for zeta, free_energy in data:
                    print(zeta, free_energy, file=outfile)

            else:
                print('# Reaction_coordinate Free_energy Uncertainty',
                      file=outfile)

                uncertainties = convert_ase_energy(uncertainties, units)
                data = zip(zetas, rel_free_energies, uncertainties)
                for zeta, free_energy, uncertainty in data:
                    print(zeta, free_energy, uncertainty, file=outfile)

        return None

    @staticmethod
    def plot_free_energy(filename:         Optional[str] = None,
                         confidence_level: float = 0.95) -> None:
        """
        Plot the free energy against the reaction coordinate

        -----------------------------------------------------------------------
        Arguments:

            filename: (str) Name of the file containing reaction coordinate
                            values, free energies, and uncertainties

            confidence_level: (float) Specifies what confidence level to use
                                      in plots (probability for free energy
                                      to lie within the plotted range)
        """

        if filename is None:
            filename = 'umbrella_free_energy.txt'
            if not os.path.exists(filename):
                raise ValueError('File for plotting the free energy cannot be '
                                 'found, make sure to compute the free energy '
                                 'before running this method')

        logger.info(f'Plotting US free energy using {filename}')

        with open(filename, 'r') as f:
            # '# Units ...'
            first_line = f.readline()
            units = ' '.join(first_line.split()[2:])

            # '# Reaction_coordinate Free_energy Uncertainty'
            second_line = f.readline()
            uncertainty_present = second_line.split()[-1] == 'Uncertainty'

        zetas = np.loadtxt(filename, usecols=0)
        rel_free_energies = np.loadtxt(filename, usecols=1)

        fig, ax = plt.subplots()
        ax.plot(zetas, rel_free_energies, label='Free energy')

        if uncertainty_present:
            uncertainties = np.loadtxt(filename, usecols=2)

            with warnings.catch_warnings():
                warnings.simplefilter('ignore')
                conf_interval = norm.interval(confidence_level,
                                              loc=rel_free_energies,
                                              scale=uncertainties)

            lower_bound = conf_interval[0]
            upper_bound = conf_interval[1]

            ax.fill_between(zetas, lower_bound, upper_bound,
                            alpha=0.3,
                            label='Confidence interval')

        ax.legend()
        ax.set_xlabel('Reaction coordinate / Å')
        ax.set_ylabel(f'ΔG / {convert_exponents(units)}')

        fig.tight_layout()

        figname = 'umbrella_free_energy.pdf'
        if os.path.exists(figname):
            os.rename(figname, unique_name(figname))

        fig.savefig(figname)
        plt.close(fig)

        return None

    def save(self, folder_name: str = 'umbrella') -> None:
        """
        Save the windows in this US to a folder containing each window as .txt
        files within in
        """

        if len(self.windows) is None:
            logger.error(f'Cannot save US to {folder_name} - had no windows')
            return None

        os.mkdir(folder_name)
        for idx, window in enumerate(self.windows):
            window.save(filename=os.path.join(folder_name,
                                              f'window_{idx+1}.txt'))

        return None

    def load(self, folder_name: str) -> None:
        """Load data from a set of saved windows"""

        if not os.path.isdir(folder_name):
            raise ValueError(f'Loading from a folder was not possible as '
                             f'{folder_name} is not a valid folder')

        for filename in glob.glob(os.path.join(folder_name, 'window_*.txt')):
            window = _Window.from_file(filename)
            self.windows.append(window)

        return None

    @classmethod
    def from_folder(cls,
                    folder_name: str,
                    temp: float) -> 'UmbrellaSampling':
        """
        Create an umbrella sampling instance from a folder containing the
        window data

        -----------------------------------------------------------------------
        Arguments:
            folder_name:

            temp: Temperature (K)

        Returns:
            (mlptrain.sampling.umbrella.UmbrellaSampling):
        """
        us = cls(zeta_func=DummyCoordinate(), kappa=0.0, temp=temp)
        us.load(folder_name=folder_name)
        us._order_windows_by_zeta_ref()

        return us

    @classmethod
    def from_folders(cls,
                     *args: str,
                     temp: float) -> 'UmbrellaSampling':
        """
        Load a set of individual umbrella sampling simulations in to a single
        one

        -----------------------------------------------------------------------
        Arguments:
            *args: Names of folders

            temp: Temperature (K)

        Returns:
            (mlptrain.sampling.umbrella.UmbrellaSampling):
        """
        us = cls(zeta_func=DummyCoordinate(), kappa=0.0, temp=temp)

        for folder_name in args:
            us.load(folder_name=folder_name)

        us._order_windows_by_zeta_ref()
        return us

    def _order_windows_by_zeta_ref(self) -> None:
        """Sort the windows in this umbrella by ζ_ref"""
        self.windows = sorted(self.windows, key=lambda window: window.zeta_ref)
        return None


class _FittedGaussian:

    def __init__(self,
                 a: float = 1.0,
                 b: float = 1.0,
                 c: float = 1.0):
        """
        Gaussian defined by three parameters:

        a * exp(-(x - b)^2 / (2 * c^2))
        """
        self.params = a, b, c

    def __call__(self, x):
        return self.value(x, *self.params)

    @staticmethod
    def value(x, a, b, c):
        return a * np.exp(-(x - b)**2 / (2. * c**2))

    @property
    def mean(self) -> float:
        """Mean of the Normal distribution, of which this is an approx."""
        return self.params[1]

    @property
    def std(self) -> float:
        """Standard deviation of the Normal distribution"""
        return np.abs(self.params[2])<|MERGE_RESOLUTION|>--- conflicted
+++ resolved
@@ -1,17 +1,14 @@
 import os
 import re
 import time
-<<<<<<< HEAD
+import glob
 import warnings
-=======
-import glob
->>>>>>> 702b2894
 import numpy as np
 import matplotlib.pyplot as plt
 from scipy.optimize import curve_fit
 from scipy.integrate import simpson
 from scipy.stats import norm
-from typing import Optional, Callable, List, Sequence, Tuple
+from typing import Optional, Callable, List, Tuple
 from multiprocessing import Pool
 from copy import deepcopy
 from ase.io.trajectory import Trajectory as ASETrajectory
@@ -74,32 +71,6 @@
 
         self.bias_energies = ((self._bias.kappa/2)
                               * (self.bin_centres - self._bias.ref)**2)
-<<<<<<< HEAD
-
-        return None
-
-    def set_bin_edges(self,
-                      outer_zeta_refs: Tuple[float, float],
-                      n_bins:          int
-                      ) -> None:
-        """
-        Compute and store an array with zeta values at bin edges
-
-        -----------------------------------------------------------------------
-        Arguments:
-
-            outer_zeta_refs: (Tuple) Left-most and right-most reaction
-                                     reaction coordinate values
-
-            n_bins: (int) number of bins to use in the histogram
-        """
-
-        lmost_edge, rmost_edge = outer_zeta_refs
-        _bin_edges = np.linspace(lmost_edge, rmost_edge, num=n_bins+1)
-
-        self.bin_edges = _bin_edges
-=======
->>>>>>> 702b2894
         return None
 
     @property
@@ -902,7 +873,7 @@
 
         dA_dq = np.zeros_like(zetas)
         for i, window in enumerate(self.windows):
-            dA_dq += window.p_ui * window.dA_dq(zetas, beta=beta)
+            dA_dq += window.p_ui * window.dA_dq(zetas, beta=self.beta)
 
         free_energies = np.zeros_like(zetas)
         for i, _ in enumerate(zetas):
@@ -944,12 +915,7 @@
         a_list = []
         for i, window in enumerate(self.windows):
             a_i = window.n * window.gaussian_pdf(zetas)
-<<<<<<< HEAD
             a_list.append(a_i)
-=======
-            dA_dq += a_i * window.dAu_dq(zetas, beta=self.beta)
-            sum_a += a_i
->>>>>>> 702b2894
 
         sum_a = sum(a_list)
         p_ui_list = [a_i / sum_a for a_i in a_list]
