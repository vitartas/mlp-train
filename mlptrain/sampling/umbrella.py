--- conflicted
+++ resolved
@@ -351,22 +351,6 @@
 
                 bias = Bias(self.zeta_func, kappa=self.kappa, reference=ref)
 
-<<<<<<< HEAD
-            bias = Bias(self.zeta_func, kappa=self.kappa, reference=ref)
-            # TODO: why does this assume combined_traj will contain a frame
-            #  which is closer to the reference zeta value?
-            _traj = combined_traj if self._no_ok_frame_in(traj, ref) else traj
-
-            # TODO: the starting frame might be None if _traj becomes ConfigurationSet()
-            #  in the first window
-            win_traj = _run_individual_window(self._best_init_frame(bias, _traj),
-                                              mlp,
-                                              temp,
-                                              interval,
-                                              dt,
-                                              bias=bias,
-                                              **kwargs)
-=======
                 if self._no_ok_frame_in(traj, ref):
                     # If no ok frame takes the trajectory of the previous window,
                     # .get() blocks the process until the previous window finishes
@@ -375,7 +359,6 @@
                     _traj = traj
 
                 init_frame = self._best_init_frame(bias, _traj)
->>>>>>> 61a25858
 
                 win_traj = pool.apply_async(func=_run_individual_window,
                                             args=(init_frame,
