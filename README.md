# mlp-train
General machine learnt potential (MLP) training for molecular systems

***
### Install

```
<<<<<<< HEAD
conda install -c conda-forge --file requirements.txt
pip install -e .
cd scripts
source install_ase.sh
```

Machine learning potentials can be installed directly from `scripts/`.
=======
./install.sh
```

Machine learning potentials can be installed directly from [scripts/](scripts).
>>>>>>> 702b2894

### Notes

- Units are: distance (Å), energy (eV), force (eV Å-1), time (fs)
- Training using molecular mechanics (MM) is not supported as we've not found it to be efficient

## Citation

If _mlptrain_ is used in a publication please consider citing the [paper](https://doi.org/10.1039/D2CP02978B):

```
@article{MLPTraining2022,
  doi = {10.1039/D2CP02978B},
  url = {https://doi.org/10.1039/D2CP02978B},
  year = {2022},
  publisher = {The Royal Society of Chemistry},
  author = {Young, Tom and Johnston-Wood, Tristan and Zhang, Hanwen and Duarte, Fernanda},
  title = {Reaction dynamics of Diels-Alder reactions from machine learned potentials},
  journal = {Phys. Chem. Chem. Phys.}
}
```<|MERGE_RESOLUTION|>--- conflicted
+++ resolved
@@ -5,20 +5,10 @@
 ### Install
 
 ```
-<<<<<<< HEAD
-conda install -c conda-forge --file requirements.txt
-pip install -e .
-cd scripts
-source install_ase.sh
-```
-
-Machine learning potentials can be installed directly from `scripts/`.
-=======
 ./install.sh
 ```
 
 Machine learning potentials can be installed directly from [scripts/](scripts).
->>>>>>> 702b2894
 
 ### Notes
 
